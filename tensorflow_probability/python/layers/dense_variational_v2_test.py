# Copyright 2018 The TensorFlow Probability Authors.
#
# Licensed under the Apache License, Version 2.0 (the "License");
# you may not use this file except in compliance with the License.
# You may obtain a copy of the License at
#
#     http://www.apache.org/licenses/LICENSE-2.0
#
# Unless required by applicable law or agreed to in writing, software
# distributed under the License is distributed on an "AS IS" BASIS,
# WITHOUT WARRANTIES OR CONDITIONS OF ANY KIND, either express or implied.
# See the License for the specific language governing permissions and
# limitations under the License.
# ============================================================================
"""Tests for tensorflow_probability.layers.DenseVariational."""

# Dependency imports

import numpy as np
import tensorflow.compat.v2 as tf
import tensorflow_probability as tfp
from tensorflow_probability.python import distributions as tfd
from tensorflow_probability.python.internal import test_util


def create_dataset():
  np.random.seed(43)
  n = 150
  w0 = 0.125
  b0 = 5.
  x_range = [-20, 60]
  x_tst = np.linspace(*x_range).astype(np.float32)

  def s(x):
    g = (x - x_range[0]) / (x_range[1] - x_range[0])
    return 3 * (0.25 + g**2.)

  x = (x_range[1] - x_range[0]) * np.random.rand(n) + x_range[0]
  eps = np.random.randn(n) * s(x)
  y = (w0 * x * (1. + np.sin(x)) + b0) + eps
  x = x[..., np.newaxis]
  x_tst = x_tst[..., np.newaxis]

  return y, x, x_tst


def posterior_mean_field(kernel_size, bias_size=0, dtype=None):
  n = kernel_size + bias_size
  c = np.log(np.expm1(1.))
  return tf.keras.Sequential([
      tfp.layers.VariableLayer(2 * n, dtype=dtype),
      tfp.layers.DistributionLambda(lambda t: tfd.Independent(  # pylint: disable=g-long-lambda
          tfd.Normal(loc=t[..., :n],
                     scale=1e-5 + tf.nn.softplus(c + t[..., n:])),
          reinterpreted_batch_ndims=1)),
  ])


def prior_trainable(kernel_size, bias_size=0, dtype=None):
  n = kernel_size + bias_size
  return tf.keras.Sequential([
      tfp.layers.VariableLayer(n, dtype=dtype),
      tfp.layers.DistributionLambda(
          lambda t: tfd.Independent(tfd.Normal(loc=t, scale=1),  # pylint: disable=g-long-lambda
                                    reinterpreted_batch_ndims=1)),
  ])


negloglik = lambda y, rv_y: -rv_y.log_prob(y)


@test_util.test_all_tf_execution_regimes
class DenseVariationalLayerTest(test_util.TestCase):

    def test_end_to_end(self):
        # Get dataset.
        y, x, x_tst = create_dataset()

        layer = tfp.layers.DenseVariational(1, posterior_mean_field, prior_trainable)

        model = tf.keras.Sequential([
            layer,
            tfp.layers.DistributionLambda(lambda t: tfd.Normal(loc=t, scale=1))
        ])

<<<<<<< HEAD
        # Do inference.
        model.compile(optimizer=tf.optimizers.Adam(learning_rate=0.05),
                      loss=negloglik)
        model.fit(x, y, epochs=2, verbose=False)
=======
    self.assertLen(model.layers, 2)
    self.assertLen(model.layers[0].variables, 2)
    self.assertEmpty(model.layers[1].variables)

    posterior, prior = model.layers[0].variables
    self.assertNotEqual(prior.name, posterior.name)
    self.assertContainsSubsequence(posterior.name, '/posterior/')
    self.assertContainsSubsequence(prior.name, '/prior/')

    # Profit.
    yhat = model(x_tst)
    self.assertIsInstance(yhat, tfd.Distribution)
>>>>>>> 8e72c117

        # Check the output_shape.
        expected_output_shape = layer.compute_output_shape((None, x.shape[-1]))
        self.assertAllEqual(expected_output_shape, (None, 1))

        # Profit.
        yhat = model(x_tst)
        assert isinstance(yhat, tfd.Distribution)

if __name__ == '__main__':
  test_util.main()<|MERGE_RESOLUTION|>--- conflicted
+++ resolved
@@ -72,23 +72,22 @@
 @test_util.test_all_tf_execution_regimes
 class DenseVariationalLayerTest(test_util.TestCase):
 
-    def test_end_to_end(self):
-        # Get dataset.
-        y, x, x_tst = create_dataset()
+  def test_end_to_end(self):
+    # Get dataset.
+    y, x, x_tst = create_dataset()
 
-        layer = tfp.layers.DenseVariational(1, posterior_mean_field, prior_trainable)
+    layer = tfp.layers.DenseVariational(1, posterior_mean_field, prior_trainable)
 
-        model = tf.keras.Sequential([
-            layer,
-            tfp.layers.DistributionLambda(lambda t: tfd.Normal(loc=t, scale=1))
-        ])
+    model = tf.keras.Sequential([
+        layer,
+        tfp.layers.DistributionLambda(lambda t: tfd.Normal(loc=t, scale=1))
+    ])
 
-<<<<<<< HEAD
-        # Do inference.
-        model.compile(optimizer=tf.optimizers.Adam(learning_rate=0.05),
-                      loss=negloglik)
-        model.fit(x, y, epochs=2, verbose=False)
-=======
+    # Do inference.
+    model.compile(optimizer=tf.optimizers.Adam(learning_rate=0.05),
+                  loss=negloglik)
+    model.fit(x, y, epochs=2, verbose=False)
+
     self.assertLen(model.layers, 2)
     self.assertLen(model.layers[0].variables, 2)
     self.assertEmpty(model.layers[1].variables)
@@ -98,18 +97,14 @@
     self.assertContainsSubsequence(posterior.name, '/posterior/')
     self.assertContainsSubsequence(prior.name, '/prior/')
 
+    # Check the output_shape.
+    expected_output_shape = layer.compute_output_shape((None, x.shape[-1]))
+    self.assertAllEqual(expected_output_shape, (None, 1))
+
     # Profit.
     yhat = model(x_tst)
     self.assertIsInstance(yhat, tfd.Distribution)
->>>>>>> 8e72c117
 
-        # Check the output_shape.
-        expected_output_shape = layer.compute_output_shape((None, x.shape[-1]))
-        self.assertAllEqual(expected_output_shape, (None, 1))
-
-        # Profit.
-        yhat = model(x_tst)
-        assert isinstance(yhat, tfd.Distribution)
 
 if __name__ == '__main__':
   test_util.main()